/*---------------------------------------------------------------------------------------------
 *  Copyright (c) Microsoft Corporation. All rights reserved.
 *  Licensed under the MIT License. See License.txt in the project root for license information.
 *--------------------------------------------------------------------------------------------*/
'use strict';

import * as lessScanner from './lessScanner';
import { TokenType } from './cssScanner';
import * as cssParser from './cssParser';
import * as nodes from './cssNodes';
import { ParseError } from './cssErrors';

/// <summary>
/// A parser for LESS
/// http://lesscss.org/
/// </summary>
export class LESSParser extends cssParser.Parser {

	public constructor() {
		super(new lessScanner.LESSScanner());
	}

	public _parseStylesheetStatement(isNested: boolean = false): nodes.Node | null {
		if (this.peek(TokenType.AtKeyword)) {
			return this._parseVariableDeclaration()
				|| this._parsePlugin()
				|| super._parseStylesheetAtStatement(isNested);
		}

		return this._tryParseMixinDeclaration()
			|| this._tryParseMixinReference()
			|| this._parseFunction()
			|| this._parseRuleset(true);
	}

	public _parseImport(): nodes.Node | null {

		if (!this.peekKeyword('@import') && !this.peekKeyword('@import-once') /* deprecated in less 1.4.1 */) {
			return null;
		}
		const node = <nodes.Import>this.create(nodes.Import);
		this.consumeToken();

		// less 1.4.1: @import (css) "lib"
		if (this.accept(TokenType.ParenthesisL)) {
			if (!this.accept(TokenType.Ident)) {
				return this.finish(node, ParseError.IdentifierExpected, [TokenType.SemiColon]);
			}
			do {
				if (!this.accept(TokenType.Comma)) {
					break;
				}
			} while (this.accept(TokenType.Ident));

			if (!this.accept(TokenType.ParenthesisR)) {
				return this.finish(node, ParseError.RightParenthesisExpected, [TokenType.SemiColon]);
			}
		}

		if (!node.addChild(this._parseURILiteral()) && !node.addChild(this._parseStringLiteral())) {
			return this.finish(node, ParseError.URIOrStringExpected, [TokenType.SemiColon]);
		}

		if (!this.peek(TokenType.SemiColon) && !this.peek(TokenType.EOF)) {
			node.setMedialist(this._parseMediaQueryList());
		}

		return this.finish(node);
	}

	public _parsePlugin(): nodes.Node | null {
		if (!this.peekKeyword('@plugin')) {
			return null;
		}

		const node = this.createNode(nodes.NodeType.Plugin);
		this.consumeToken(); // @import

		if (!node.addChild(this._parseStringLiteral())) {
			return this.finish(node, ParseError.StringLiteralExpected);
		}

		if (!this.accept(TokenType.SemiColon)) {
			return this.finish(node, ParseError.SemiColonExpected);
		}

		return this.finish(node);
	}

	public _parseMediaQuery(resyncStopToken: TokenType[]): nodes.Node | null {
		const node = <nodes.MediaQuery>super._parseMediaQuery(resyncStopToken);
		if (!node) {
			const node = <nodes.MediaQuery>this.create(nodes.MediaQuery);
			if (node.addChild(this._parseVariable())) {
				return this.finish(node);
			}
			return null;
		}
		return node;
	}

<<<<<<< HEAD
	public _parseMediaDeclaration(isNested: boolean = false): nodes.Node {
=======
	public _parseMediaDeclaration(isNested = false): nodes.Node | null {
>>>>>>> d45cd5fa
		return this._tryParseRuleset(isNested)
			|| this._tryToParseDeclaration()
			|| this._tryParseMixinDeclaration()
			|| this._tryParseMixinReference()
			|| this._parseDetachedRuleSetMixin()
			|| this._parseStylesheetStatement(isNested);
	}

	public _parseMediaFeatureName(): nodes.Node | null {
		return this._parseIdent() || this._parseVariable();
	}

	public _parseVariableDeclaration(panic: TokenType[] = []): nodes.VariableDeclaration | null {
		const node = <nodes.VariableDeclaration>this.create(nodes.VariableDeclaration);
		const mark = this.mark();

		if (!node.setVariable(this._parseVariable(true))) {
			return null;
		}

		if (this.accept(TokenType.Colon)) {
			if (this.prevToken) {
				node.colonPosition = this.prevToken.offset;
			}
			if (node.setValue(this._parseDetachedRuleSet())) {
				node.needsSemicolon = false;
			} else if (!node.setValue(this._parseExpr())) {
				return <nodes.VariableDeclaration>this.finish(node, ParseError.VariableValueExpected, [], panic);
			}

			node.addChild(this._parsePrio());
		} else {
			this.restoreAtMark(mark);
			return null; // at keyword, but no ':', not a variable declaration but some at keyword
		}

		if (this.peek(TokenType.SemiColon)) {
			node.semicolonPosition = this.token.offset; // not part of the declaration, but useful information for code assist
		}

		return <nodes.VariableDeclaration>this.finish(node);
	}

<<<<<<< HEAD
	public _parseDetachedRuleSet(): nodes.Node {
		let mark = this.mark();

		// "Anonymous mixin" used in each() and possibly a generic type in the future
		if (this.peekDelim('#') || this.peekDelim('.')) {
			this.consumeToken();
			if (!this.hasWhitespace() && this.accept(TokenType.ParenthesisL)) {
				let node = <nodes.MixinDeclaration>this.create(nodes.MixinDeclaration);

				if (node.getParameters().addChild(this._parseMixinParameter())) {
					while (this.accept(TokenType.Comma) || this.accept(TokenType.SemiColon)) {
						if (this.peek(TokenType.ParenthesisR)) {
							break;
						}
						if (!node.getParameters().addChild(this._parseMixinParameter())) {
							this.markError(node, ParseError.IdentifierExpected, [], [TokenType.ParenthesisR]);
						}
					}
				}
		
				if (!this.accept(TokenType.ParenthesisR)) {
					this.restoreAtMark(mark);
					return null;
				}
			} else {
				this.restoreAtMark(mark);
				return null;
			}
		}

=======
	public _parseDetachedRuleSet(): nodes.Node | null {
>>>>>>> d45cd5fa
		if (!this.peek(TokenType.CurlyL)) {
			return null;
		}
		const content = <nodes.BodyDeclaration>this.create(nodes.BodyDeclaration);

		this._parseBody(content, this._parseDetachedRuleSetBody.bind(this));
		return this.finish(content);
	}

	public _parseDetachedRuleSetBody(): nodes.Node | null {
		return this._tryParseKeyframeSelector() || this._parseRuleSetDeclaration();
	}

<<<<<<< HEAD
	public _addLookupChildren(node: nodes.Node): boolean {
		if (!node.addChild(this._parseLookupValue())) {
			return false;
		}

		let expectsValue = false;

		while (true) {
			if (this.peek(TokenType.BracketL)) {
				expectsValue = true;
			}
			if (!node.addChild(this._parseLookupValue())) {
				break;
			}
			expectsValue = false;
		}
		return !expectsValue;
	}

	public _parseLookupValue(): nodes.Node {
		const node = <nodes.Node>this.create(nodes.Node);
		const mark = this.mark();
		
		if (!this.accept(TokenType.BracketL)) {
			this.restoreAtMark(mark);
			return null;
		}

		if (((node.addChild(this._parseVariable(false, true)) ||
			node.addChild(this._parsePropertyIdentifier())) &&
			this.accept(TokenType.BracketR)) || this.accept(TokenType.BracketR)) {
			return <nodes.Node>node;
		}

		this.restoreAtMark(mark);
		return null;
	}

	public _parseVariable(declaration: boolean = false, insideLookup: boolean = false): nodes.Variable {
		const isPropertyReference = !declaration && this.peekDelim('$');
		if (!this.peekDelim('@') && !isPropertyReference && !this.peek(TokenType.AtKeyword)) {
=======
	public _parseVariable(): nodes.Variable | null {
		if (!this.peekDelim('@') && !this.peekDelim('$') && !this.peek(TokenType.AtKeyword)) {
>>>>>>> d45cd5fa
			return null;
		}

		const node = <nodes.Variable>this.create(nodes.Variable);
		const mark = this.mark();
		
		while (this.acceptDelim('@') || (!declaration && this.acceptDelim('$'))) {
			if (this.hasWhitespace()) {
				this.restoreAtMark(mark);
				return null;
			}
		}
		if (!this.accept(TokenType.AtKeyword) && !this.accept(TokenType.Ident)) {
			this.restoreAtMark(mark);
			return null;
		}
		if (!insideLookup && this.peek(TokenType.BracketL)) {
			if (!this._addLookupChildren(node)) {
				this.restoreAtMark(mark);
				return null;	
			}
		}
		return <nodes.Variable>node;
	}

	public _parseTerm(): nodes.Term | null {
		let term = super._parseTerm();
		if (term) { return term; }

		term = <nodes.Term>this.create(nodes.Term);
		if (term.setExpression(this._parseVariable()) ||
			term.setExpression(this._parseEscaped()) ||
			term.setExpression(this._tryParseMixinReference(false))) {

			return <nodes.Term>this.finish(term);
		}

		return null;
	}

	public _parseEscaped(): nodes.Node | null {

		if (this.peek(TokenType.EscapedJavaScript) ||
			this.peek(TokenType.BadEscapedJavaScript)) {

			const node = this.createNode(nodes.NodeType.EscapedValue);
			this.consumeToken();
			return this.finish(node);
		}

		if (this.peekDelim('~')) {
			const node = this.createNode(nodes.NodeType.EscapedValue);
			this.consumeToken();
			if (this.accept(TokenType.String) || this.accept(TokenType.EscapedJavaScript)) {
				return this.finish(node);
			} else {
				return this.finish(node, ParseError.TermExpected);
			}
		}

		return null;
	}

	public _parseOperator(): nodes.Node | null {
		const node = this._parseGuardOperator();
		if (node) {
			return node;
		} else {
			return super._parseOperator();
		}
	}

	public _parseGuardOperator(): nodes.Node | null {

		if (this.peekDelim('>')) {
			const node = this.createNode(nodes.NodeType.Operator);
			this.consumeToken();
			this.acceptDelim('=');
			return node;
		} else if (this.peekDelim('=')) {
			const node = this.createNode(nodes.NodeType.Operator);
			this.consumeToken();
			this.acceptDelim('<');
			return node;
		} else if (this.peekDelim('<')) {
			const node = this.createNode(nodes.NodeType.Operator);
			this.consumeToken();
			this.acceptDelim('=');
			return node;
		}
		return null;
	}

	public _parseRuleSetDeclaration(): nodes.Node | null {
		if (this.peek(TokenType.AtKeyword)) {
			return this._parseKeyframe()
				|| this._parseMedia(true)
				|| this._parseImport()
				|| this._parseSupports(true) // @supports
				|| this._parseDetachedRuleSetMixin() // less detached ruleset mixin
				|| this._parseVariableDeclaration() // Variable declarations
				|| this._parseUnknownAtRule();

		}
		return this._tryParseMixinDeclaration()
			|| this._tryParseRuleset(true)  // nested ruleset
			|| this._tryParseMixinReference() // less mixin reference
			|| this._parseFunction()
			|| this._parseExtend() // less extend declaration
			|| super._parseRuleSetDeclaration(); // try css ruleset declaration as the last option
	}

	public _parseKeyframeIdent(): nodes.Node | null {
		return this._parseIdent([nodes.ReferenceType.Keyframe]) || this._parseVariable();
	}

	public _parseKeyframeSelector(): nodes.Node | null {
		return this._parseDetachedRuleSetMixin()  // less detached ruleset mixin
			|| super._parseKeyframeSelector();
	}

	public _parseSimpleSelectorBody(): nodes.Node | null {
		return this._parseSelectorCombinator() || super._parseSimpleSelectorBody();
	}

	public _parseSelector(isNested: boolean): nodes.Selector | null {
		// CSS Guards
		const node = <nodes.Selector>this.create(nodes.Selector);

		let hasContent = false;
		if (isNested) {
			// nested selectors can start with a combinator
			hasContent = node.addChild(this._parseCombinator());
		}
		while (node.addChild(this._parseSimpleSelector())) {
			hasContent = true;
			const mark = this.mark();
			if (node.addChild(this._parseGuard()) && this.peek(TokenType.CurlyL)) {
				break;
			}
			this.restoreAtMark(mark);
			node.addChild(this._parseCombinator()); // optional
		}
		return hasContent ? this.finish(node) : null;
	}

	public _parseSelectorCombinator(): nodes.Node | null {

		if (this.peekDelim('&')) {
			const node = this.createNode(nodes.NodeType.SelectorCombinator);
			this.consumeToken();
			while (!this.hasWhitespace() && (this.acceptDelim('-') || this.accept(TokenType.Num) || this.accept(TokenType.Dimension) || node.addChild(this._parseIdent()) || this.acceptDelim('&'))) {
				//  support &-foo
			}
			return this.finish(node);
		}
		return null;
	}

	public _parseSelectorIdent(): nodes.Node | null {
		if (!this.peekInterpolatedIdent()) {
			return null;
		}
		const node = this.createNode(nodes.NodeType.SelectorInterpolation);
		const hasContent = this._acceptInterpolatedIdent(node);
		return hasContent ? this.finish(node) : null;
	}

<<<<<<< HEAD
	public _parsePropertyIdentifier(inLookup: boolean = false): nodes.Identifier {
		const propertyRegex = /^[\w-]+/;
		if (!this.peekInterpolatedIdent() && !this.peekRegExp(this.token.type, propertyRegex)) {
=======
	public _parsePropertyIdentifier(): nodes.Identifier | null {
		if (!this.peekInterpolatedIdent()) {
>>>>>>> d45cd5fa
			return null;
		}
		const mark = this.mark();
		const node = <nodes.Identifier>this.create(nodes.Identifier);

		node.isCustomProperty = this.acceptDelim('-') && this.acceptDelim('-');

		let childAdded = false;
		if (!inLookup) {
			if (node.isCustomProperty) {
				childAdded = this._acceptInterpolatedIdent(node);
			} else {
				childAdded = this._acceptInterpolatedIdent(node, propertyRegex);
			}
		} else {
			if (node.isCustomProperty) {
				childAdded = node.addChild(this._parseIdent());
			} else {
				childAdded = node.addChild(this._parseRegexp(propertyRegex));
			}
		}

		if (!childAdded) {
			this.restoreAtMark(mark);
			return null;
		}


		if (!inLookup && !this.hasWhitespace()) {
			this.acceptDelim('+');
			if (!this.hasWhitespace()) {
				this.acceptIdent('_');
			}
		}

		return this.finish(node);
	}

	private peekInterpolatedIdent() {
		return this.peek(TokenType.Ident) ||
			this.peekDelim('@') ||
			this.peekDelim('$') ||
			this.peekDelim('-');
	}

	public _acceptInterpolatedIdent(node: nodes.Node, identRegex?: RegExp): boolean {
		let hasContent = false;
		const indentInterpolation = () => {
			const pos = this.mark();
			if (this.acceptDelim('-')) {
				if (!this.hasWhitespace()) {
					this.acceptDelim('-');
				}
				if (this.hasWhitespace()) {
					this.restoreAtMark(pos);
					return null;
				}
			}
			return this._parseInterpolation();
		};
		const accept = identRegex ?
			(): boolean => this.acceptRegexp(identRegex) :
			(): boolean => this.accept(TokenType.Ident);

		while (
			accept() || 
			node.addChild(this._parseInterpolation() || 
			this.try(indentInterpolation))
		) {
			hasContent = true;
			if (this.hasWhitespace()) {
				break;
			}
		}
		return hasContent;
	}

	public _parseInterpolation(): nodes.Node | null {
		// @{name} Variable or
		// ${name} Property
		const mark = this.mark();
		if (this.peekDelim('@') || this.peekDelim('$')) {
			const node = this.createNode(nodes.NodeType.Interpolation);
			this.consumeToken();
			if (this.hasWhitespace() || !this.accept(TokenType.CurlyL)) {
				this.restoreAtMark(mark);
				return null;
			}
			if (!node.addChild(this._parseIdent())) {
				return this.finish(node, ParseError.IdentifierExpected);
			}
			if (!this.accept(TokenType.CurlyR)) {
				return this.finish(node, ParseError.RightCurlyExpected);
			}
			return this.finish(node);
		}
		return null;
	}

	public _tryParseMixinDeclaration(): nodes.Node | null {
		const mark = this.mark();
		const node = <nodes.MixinDeclaration>this.create(nodes.MixinDeclaration);

		if (!node.setIdentifier(this._parseMixinDeclarationIdentifier()) || !this.accept(TokenType.ParenthesisL)) {
			this.restoreAtMark(mark);
			return null;
		}

		if (node.getParameters().addChild(this._parseMixinParameter())) {
			while (this.accept(TokenType.Comma) || this.accept(TokenType.SemiColon)) {
				if (this.peek(TokenType.ParenthesisR)) {
					break;
				}
				if (!node.getParameters().addChild(this._parseMixinParameter())) {
					this.markError(node, ParseError.IdentifierExpected, [], [TokenType.ParenthesisR]);
				}
			}
		}

		if (!this.accept(TokenType.ParenthesisR)) {
			this.restoreAtMark(mark);
			return null;
		}
		node.setGuard(this._parseGuard());

		if (!this.peek(TokenType.CurlyL)) {
			this.restoreAtMark(mark);
			return null;
		}

		return this._parseBody(node, this._parseMixInBodyDeclaration.bind(this));
	}

	private _parseMixInBodyDeclaration(): nodes.Node | null {
		return this._parseFontFace() || this._parseRuleSetDeclaration();
	}

	private _parseMixinDeclarationIdentifier(): nodes.Identifier | null {
		let identifier: nodes.Identifier;
		if (this.peekDelim('#') || this.peekDelim('.')) {
			identifier = <nodes.Identifier>this.create(nodes.Identifier);
			this.consumeToken(); // # or .
			if (this.hasWhitespace() || !identifier.addChild(this._parseIdent())) {
				return null;
			}
		} else if (this.peek(TokenType.Hash)) {
			identifier = <nodes.Identifier>this.create(nodes.Identifier);
			this.consumeToken(); // TokenType.Hash
		} else {
			return null;
		}
		identifier.referenceTypes = [nodes.ReferenceType.Mixin];
		return this.finish(identifier);
	}

	public _parsePseudo(): nodes.Node | null {
		if (!this.peek(TokenType.Colon)) {
			return null;
		}
		const mark = this.mark();
		const node = <nodes.ExtendsReference>this.create(nodes.ExtendsReference);
		this.consumeToken(); // :
		if (this.acceptIdent('extend')) {
			return this._completeExtends(node);
		}
		this.restoreAtMark(mark);
		return super._parsePseudo();
	}

	public _parseExtend(): nodes.Node | null {
		if (!this.peekDelim('&')) {
			return null;
		}

		const mark = this.mark();
		const node = <nodes.ExtendsReference>this.create(nodes.ExtendsReference);
		this.consumeToken(); // &

		if (this.hasWhitespace() || !this.accept(TokenType.Colon) || !this.acceptIdent('extend')) {
			this.restoreAtMark(mark);
			return null;
		}
		return this._completeExtends(node);
	}

	private _completeExtends(node: nodes.ExtendsReference): nodes.Node | null {
		if (!this.accept(TokenType.ParenthesisL)) {
			return this.finish(node, ParseError.LeftParenthesisExpected);
		}
		const selectors = node.getSelectors();
		if (!selectors.addChild(this._parseSelector(true))) {
			return this.finish(node, ParseError.SelectorExpected);
		}
		while (this.accept(TokenType.Comma)) {
			if (!selectors.addChild(this._parseSelector(true))) {
				return this.finish(node, ParseError.SelectorExpected);
			}
		}
		if (!this.accept(TokenType.ParenthesisR)) {
			return this.finish(node, ParseError.RightParenthesisExpected);
		}
		return this.finish(node);
	}

	public _parseDetachedRuleSetMixin(): nodes.Node | null {
		if (!this.peek(TokenType.AtKeyword)) {
			return null;
		}
		const mark = this.mark();
		const node = <nodes.MixinReference>this.create(nodes.MixinReference);
		if (node.addChild(this._parseVariable(true)) && (this.hasWhitespace() || !this.accept(TokenType.ParenthesisL))) {
			this.restoreAtMark(mark);
			return null;
		}
		if (!this.accept(TokenType.ParenthesisR)) {
			return this.finish(node, ParseError.RightParenthesisExpected);
		}
		return this.finish(node);
	}


<<<<<<< HEAD
	public _tryParseMixinReference(atRoot = true): nodes.Node {
=======
	public _tryParseMixinReference(): nodes.Node | null {
>>>>>>> d45cd5fa
		const mark = this.mark();
		const node = <nodes.MixinReference>this.create(nodes.MixinReference);

		let identifier = this._parseMixinDeclarationIdentifier();
		while (identifier) {
			this.acceptDelim('>');
			const nextId = this._parseMixinDeclarationIdentifier();
			if (nextId) {
				node.getNamespaces().addChild(identifier);
				identifier = nextId;
			} else {
				break;
			}
		}
		if (!node.setIdentifier(identifier)) {
			this.restoreAtMark(mark);
			return null;
		}
		let hasArguments = false;

		if (!this.hasWhitespace() && this.accept(TokenType.ParenthesisL)) {
			hasArguments = true;
			if (node.getArguments().addChild(this._parseMixinArgument())) {
				while (this.accept(TokenType.Comma) || this.accept(TokenType.SemiColon)) {
					if (this.peek(TokenType.ParenthesisR)) {
						break;
					}
					if (!node.getArguments().addChild(this._parseMixinArgument())) {
						return this.finish(node, ParseError.ExpressionExpected);
					}
				}
			}
			if (!this.accept(TokenType.ParenthesisR)) {
				return this.finish(node, ParseError.RightParenthesisExpected);
			}
			identifier.referenceTypes = [nodes.ReferenceType.Mixin];
		} else {
			identifier.referenceTypes = [nodes.ReferenceType.Mixin, nodes.ReferenceType.Rule];
		}

		if (this.peek(TokenType.BracketL)) {
			if (!atRoot) {
				this._addLookupChildren(node);
			}
		} else {
			node.addChild(this._parsePrio());
		}

		if (!hasArguments && !this.peek(TokenType.SemiColon) && !this.peek(TokenType.CurlyR) && !this.peek(TokenType.EOF)) {
			this.restoreAtMark(mark);
			return null;
		}
		return this.finish(node);
	}

	public _parseMixinArgument(): nodes.Node | null {
		// [variableName ':'] expression | variableName '...'
		const node = <nodes.FunctionArgument>this.create(nodes.FunctionArgument);

		const pos = this.mark();
		const argument = this._parseVariable();
		if (argument) {
			if (!this.accept(TokenType.Colon)) {
				this.restoreAtMark(pos);
			} else {
				node.setIdentifier(argument);
			}
		}

		if (node.setValue(this._parseDetachedRuleSet() || this._parseExpr(true))) {
			return this.finish(node);
		}
		this.restoreAtMark(pos);
		return null;
	}

	public _parseMixinParameter(): nodes.Node | null {

		const node = <nodes.FunctionParameter>this.create(nodes.FunctionParameter);

		// special rest variable: @rest...
		if (this.peekKeyword('@rest')) {
			const restNode = this.create(nodes.Node);
			this.consumeToken();
			if (!this.accept(lessScanner.Ellipsis)) {
				return this.finish(node, ParseError.DotExpected, [], [TokenType.Comma, TokenType.ParenthesisR]);
			}
			node.setIdentifier(this.finish(restNode));
			return this.finish(node);
		}

		// special const args: ...
		if (this.peek(lessScanner.Ellipsis)) {
			const varargsNode = this.create(nodes.Node);
			this.consumeToken();
			node.setIdentifier(this.finish(varargsNode));
			return this.finish(node);
		}

		let hasContent = false;
		// default variable declaration: @param: 12 or @name
		if (node.setIdentifier(this._parseVariable())) {
			this.accept(TokenType.Colon);
			hasContent = true;
		}
		if (!node.setDefaultValue(this._parseDetachedRuleSet() || this._parseExpr(true)) && !hasContent) {
			return null;
		}
		return this.finish(node);
	}

	public _parseGuard(): nodes.LessGuard | null {
		if (!this.peekIdent('when')) {
			return null;
		}
		const node = <nodes.LessGuard>this.create(nodes.LessGuard);
		this.consumeToken(); // when
		node.isNegated = this.acceptIdent('not');

		if (!node.getConditions().addChild(this._parseGuardCondition())) {
			return <nodes.LessGuard>this.finish(node, ParseError.ConditionExpected);
		}
		while (this.acceptIdent('and') || this.accept(TokenType.Comma)) {
			if (!node.getConditions().addChild(this._parseGuardCondition())) {
				return <nodes.LessGuard>this.finish(node, ParseError.ConditionExpected);
			}
		}

		return <nodes.LessGuard>this.finish(node);
	}

	public _parseGuardCondition(): nodes.Node | null {

		if (!this.peek(TokenType.ParenthesisL)) {
			return null;
		}
		const node = this.create(nodes.GuardCondition);
		this.consumeToken(); // ParenthesisL

		if (!node.addChild(this._parseExpr())) {
			// empty (?)
		}

		if (!this.accept(TokenType.ParenthesisR)) {
			return this.finish(node, ParseError.RightParenthesisExpected);
		}

		return this.finish(node);
	}

<<<<<<< HEAD
	public _parseFunction(): nodes.Function {
=======
	public _parseFunction(): nodes.Function | null {

>>>>>>> d45cd5fa
		const pos = this.mark();
		const node = <nodes.Function>this.create(nodes.Function);

		if (!node.setIdentifier(this._parseFunctionIdentifier())) {
			return null;
		}

		if (this.hasWhitespace() || !this.accept(TokenType.ParenthesisL)) {
			this.restoreAtMark(pos);
			return null;
		}

		if (node.getArguments().addChild(this._parseMixinArgument())) {
			while (this.accept(TokenType.Comma) || this.accept(TokenType.SemiColon)) {
				if (this.peek(TokenType.ParenthesisR)) {
					break;
				}
				if (!node.getArguments().addChild(this._parseMixinArgument())) {
					return this.finish(node, ParseError.ExpressionExpected);
				}
			}
		}

		if (!this.accept(TokenType.ParenthesisR)) {
			return <nodes.Function>this.finish(node, ParseError.RightParenthesisExpected);
		}
		return <nodes.Function>this.finish(node);
	}

	public _parseFunctionIdentifier(): nodes.Identifier | null {
		if (this.peekDelim('%')) {
			const node = <nodes.Identifier>this.create(nodes.Identifier);
			node.referenceTypes = [nodes.ReferenceType.Function];
			this.consumeToken();
			return this.finish(node);
		}

		return super._parseFunctionIdentifier();
	}

	public _parseURLArgument(): nodes.Node | null {
		const pos = this.mark();
		const node = super._parseURLArgument();
		if (!node || !this.peek(TokenType.ParenthesisR)) {
			this.restoreAtMark(pos);

			const node = this.create(nodes.Node);
			node.addChild(this._parseBinaryExpr());
			return this.finish(node);
		}
		return node;
	}
}<|MERGE_RESOLUTION|>--- conflicted
+++ resolved
@@ -99,11 +99,7 @@
 		return node;
 	}
 
-<<<<<<< HEAD
-	public _parseMediaDeclaration(isNested: boolean = false): nodes.Node {
-=======
-	public _parseMediaDeclaration(isNested = false): nodes.Node | null {
->>>>>>> d45cd5fa
+	public _parseMediaDeclaration(isNested: boolean = false): nodes.Node | null {
 		return this._tryParseRuleset(isNested)
 			|| this._tryToParseDeclaration()
 			|| this._tryParseMixinDeclaration()
@@ -147,8 +143,7 @@
 		return <nodes.VariableDeclaration>this.finish(node);
 	}
 
-<<<<<<< HEAD
-	public _parseDetachedRuleSet(): nodes.Node {
+	public _parseDetachedRuleSet(): nodes.Node | null {
 		let mark = this.mark();
 
 		// "Anonymous mixin" used in each() and possibly a generic type in the future
@@ -178,9 +173,6 @@
 			}
 		}
 
-=======
-	public _parseDetachedRuleSet(): nodes.Node | null {
->>>>>>> d45cd5fa
 		if (!this.peek(TokenType.CurlyL)) {
 			return null;
 		}
@@ -194,7 +186,6 @@
 		return this._tryParseKeyframeSelector() || this._parseRuleSetDeclaration();
 	}
 
-<<<<<<< HEAD
 	public _addLookupChildren(node: nodes.Node): boolean {
 		if (!node.addChild(this._parseLookupValue())) {
 			return false;
@@ -214,7 +205,7 @@
 		return !expectsValue;
 	}
 
-	public _parseLookupValue(): nodes.Node {
+	public _parseLookupValue(): nodes.Node | null {
 		const node = <nodes.Node>this.create(nodes.Node);
 		const mark = this.mark();
 		
@@ -233,13 +224,9 @@
 		return null;
 	}
 
-	public _parseVariable(declaration: boolean = false, insideLookup: boolean = false): nodes.Variable {
+	public _parseVariable(declaration: boolean = false, insideLookup: boolean = false): nodes.Variable | null {
 		const isPropertyReference = !declaration && this.peekDelim('$');
 		if (!this.peekDelim('@') && !isPropertyReference && !this.peek(TokenType.AtKeyword)) {
-=======
-	public _parseVariable(): nodes.Variable | null {
-		if (!this.peekDelim('@') && !this.peekDelim('$') && !this.peek(TokenType.AtKeyword)) {
->>>>>>> d45cd5fa
 			return null;
 		}
 
@@ -408,14 +395,9 @@
 		return hasContent ? this.finish(node) : null;
 	}
 
-<<<<<<< HEAD
-	public _parsePropertyIdentifier(inLookup: boolean = false): nodes.Identifier {
+	public _parsePropertyIdentifier(inLookup: boolean = false): nodes.Identifier | null {
 		const propertyRegex = /^[\w-]+/;
 		if (!this.peekInterpolatedIdent() && !this.peekRegExp(this.token.type, propertyRegex)) {
-=======
-	public _parsePropertyIdentifier(): nodes.Identifier | null {
-		if (!this.peekInterpolatedIdent()) {
->>>>>>> d45cd5fa
 			return null;
 		}
 		const mark = this.mark();
@@ -637,11 +619,7 @@
 	}
 
 
-<<<<<<< HEAD
-	public _tryParseMixinReference(atRoot = true): nodes.Node {
-=======
-	public _tryParseMixinReference(): nodes.Node | null {
->>>>>>> d45cd5fa
+	public _tryParseMixinReference(atRoot = true): nodes.Node | null {
 		const mark = this.mark();
 		const node = <nodes.MixinReference>this.create(nodes.MixinReference);
 
@@ -792,12 +770,7 @@
 		return this.finish(node);
 	}
 
-<<<<<<< HEAD
-	public _parseFunction(): nodes.Function {
-=======
 	public _parseFunction(): nodes.Function | null {
-
->>>>>>> d45cd5fa
 		const pos = this.mark();
 		const node = <nodes.Function>this.create(nodes.Function);
 
