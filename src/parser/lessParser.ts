--- conflicted
+++ resolved
@@ -114,14 +114,9 @@
 
 	public _parseVariableDeclaration(panic: TokenType[] = []): nodes.VariableDeclaration {
 		const node = <nodes.VariableDeclaration>this.create(nodes.VariableDeclaration);
-
-<<<<<<< HEAD
-		let mark = this.mark();
+		const mark = this.mark();
+
 		if (!node.setVariable(this._parseVariable(true))) {
-=======
-		const mark = this.mark();
-		if (!this.peekDelim('@') && !this.peek(TokenType.AtKeyword) || !node.setVariable(this._parseVariable())) {
->>>>>>> 023d3578
 			return null;
 		}
 
@@ -187,7 +182,6 @@
 
 	public _parseDetachedRuleSetBody(): nodes.Node {
 		return this._tryParseKeyframeSelector() || this._parseRuleSetDeclaration();
-<<<<<<< HEAD
 	}
 
 	public _addLookupChildren(node: nodes.Node): boolean {
@@ -210,8 +204,8 @@
 	}
 
 	public _parseLookupValue(): nodes.Node {
-		let node = <nodes.Node>this.create(nodes.Node);
-		let mark = this.mark();
+		const node = <nodes.Node>this.create(nodes.Node);
+		const mark = this.mark();
 		
 		if (!this.accept(TokenType.BracketL)) {
 			this.restoreAtMark(mark);
@@ -234,32 +228,15 @@
 			return null;
 		}
 
-		let node = <nodes.Variable>this.create(nodes.Variable);
-		let mark = this.mark();
+		const node = <nodes.Variable>this.create(nodes.Variable);
+		const mark = this.mark();
 		
 		while (this.acceptDelim('@') || (!declaration && this.acceptDelim('$'))) {
-=======
-	}
-
-	public _parseVariable(): nodes.Variable {
-		if (!this.peekDelim('@') && !this.peekDelim('$') && !this.peek(TokenType.AtKeyword)) {
-			return null;
-		}
-
-		const node = <nodes.Variable>this.create(nodes.Variable);
-		const mark = this.mark();
-
-		while (this.acceptDelim('@') || this.acceptDelim('$')) {
->>>>>>> 023d3578
 			if (this.hasWhitespace()) {
 				this.restoreAtMark(mark);
 				return null;
 			}
 		}
-<<<<<<< HEAD
-
-=======
->>>>>>> 023d3578
 		if (!this.accept(TokenType.AtKeyword) && !this.accept(TokenType.Ident)) {
 			this.restoreAtMark(mark);
 			return null;
@@ -280,11 +257,7 @@
 		term = <nodes.Term>this.create(nodes.Term);
 		if (term.setExpression(this._parseVariable()) ||
 			term.setExpression(this._parseEscaped()) ||
-<<<<<<< HEAD
 			term.setExpression(this._tryParseMixinReference(false))) {
-=======
-			term.setExpression(this._tryParseMixinReference())) {
->>>>>>> 023d3578
 
 			return <nodes.Term>this.finish(term);
 		}
@@ -425,10 +398,9 @@
 		if (!this.peekInterpolatedIdent() && !this.peekRegExp(this.token.type, propertyRegex)) {
 			return null;
 		}
-		let mark = this.mark();
-
-<<<<<<< HEAD
-		let node = <nodes.Identifier>this.create(nodes.Identifier);
+		const mark = this.mark();
+		const node = <nodes.Identifier>this.create(nodes.Identifier);
+
 		node.isCustomProperty = this.acceptDelim('-') && this.acceptDelim('-');
 
 		let childAdded = false;
@@ -451,11 +423,6 @@
 			return null;
 		}
 
-=======
-		const node = <nodes.Identifier>this.create(nodes.Identifier);
-		node.isCustomProperty = this.peekRegExp(TokenType.Ident, /^--/);
-		const hasContent = this._acceptInterpolatedIdent(node);
->>>>>>> 023d3578
 
 		if (!inLookup && !this.hasWhitespace()) {
 			this.acceptDelim('+');
@@ -472,20 +439,6 @@
 			this.peekDelim('@') ||
 			this.peekDelim('$') ||
 			this.peekDelim('-');
-	}
-
-	public acceptRegexp(regEx: RegExp): boolean {
-		if (regEx.test(this.token.text)) {
-			this.consumeToken();
-			return true;
-		}
-		return false;
-	}
-
-	public _parseRegexp(regEx: RegExp): nodes.Node {
-		let node = this.createNode(nodes.NodeType.Identifier);
-		do {} while (this.acceptRegexp(regEx));
-		return this.finish(node);
 	}
 
 	public _acceptInterpolatedIdent(node: nodes.Node, identRegex?: RegExp): boolean {
@@ -503,18 +456,15 @@
 			}
 			return this._parseInterpolation();
 		};
-<<<<<<< HEAD
 		const accept = identRegex ?
 			(): boolean => this.acceptRegexp(identRegex) :
 			(): boolean => this.accept(TokenType.Ident);
 
-		while (accept() || 
+		while (
+			accept() || 
 			node.addChild(this._parseInterpolation() || 
-			this.try(delimWithInterpolation))) {
-=======
-
-		while (this.accept(TokenType.Ident) || node.addChild(indentInterpolation()) || (hasContent && (this.acceptDelim('-') || this.accept(TokenType.Num)))) {
->>>>>>> 023d3578
+			this.try(indentInterpolation))
+		) {
 			hasContent = true;
 			if (this.hasWhitespace()) {
 				break;
@@ -526,15 +476,9 @@
 	public _parseInterpolation(): nodes.Node {
 		// @{name} Variable or 
 		// ${name} Property
-<<<<<<< HEAD
-		let mark = this.mark();
-		if (this.peekDelim('@') || this.peekDelim('$')) {
-			let node = this.createNode(nodes.NodeType.Interpolation);
-=======
 		const mark = this.mark();
 		if (this.peekDelim('@') || this.peekDelim('$')) {
 			const node = this.createNode(nodes.NodeType.Interpolation);
->>>>>>> 023d3578
 			this.consumeToken();
 			if (this.hasWhitespace() || !this.accept(TokenType.CurlyL)) {
 				this.restoreAtMark(mark);
@@ -660,15 +604,9 @@
 		if (!this.peek(TokenType.AtKeyword)) {
 			return null;
 		}
-<<<<<<< HEAD
-		let mark = this.mark();
-		let node = <nodes.MixinReference>this.create(nodes.MixinReference);
+		const mark = this.mark();
+		const node = <nodes.MixinReference>this.create(nodes.MixinReference);
 		if (node.addChild(this._parseVariable(true)) && (this.hasWhitespace() || !this.accept(TokenType.ParenthesisL))) {
-=======
-		const mark = this.mark();
-		const node = <nodes.MixinReference>this.create(nodes.MixinReference);
-		if (node.addChild(this._parseVariable()) && (this.hasWhitespace() || !this.accept(TokenType.ParenthesisL))) {
->>>>>>> 023d3578
 			this.restoreAtMark(mark);
 			return null;
 		}
@@ -679,15 +617,9 @@
 	}
 
 
-<<<<<<< HEAD
 	public _tryParseMixinReference(atRoot = true): nodes.Node {
-		let mark = this.mark();
-		let node = <nodes.MixinReference>this.create(nodes.MixinReference);
-=======
-	public _tryParseMixinReference(): nodes.Node {
 		const mark = this.mark();
 		const node = <nodes.MixinReference>this.create(nodes.MixinReference);
->>>>>>> 023d3578
 
 		let identifier = this._parseMixinDeclarationIdentifier();
 		while (identifier) {
@@ -837,14 +769,8 @@
 	}
 
 	public _parseFunction(): nodes.Function {
-
-<<<<<<< HEAD
-		let pos = this.mark();
-		let node = <nodes.Function>this.create(nodes.Function);
-=======
 		const pos = this.mark();
 		const node = <nodes.Function>this.create(nodes.Function);
->>>>>>> 023d3578
 
 		if (!node.setIdentifier(this._parseFunctionIdentifier())) {
 			return null;
