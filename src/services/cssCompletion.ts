--- conflicted
+++ resolved
@@ -919,12 +919,8 @@
 	}
 
 	private getEntryDescription(entry: languageFacts.IEntry2): string | MarkupContent | undefined {
-<<<<<<< HEAD
-		if (this.doesSupportMarkdown()) {
-=======
-		const rawDescription = languageFacts.getEntryDescription(entry);
-		if (!this.doesSupportMarkdown() && typeof rawDescription !== 'string' && rawDescription && rawDescription.kind === 'markdown') {
->>>>>>> 21bf747f
+		const rawDescription = this.getEntryDescription(entry);
+		if (this.doesSupportMarkdown() && typeof rawDescription !== 'string' && rawDescription && rawDescription.kind === 'markdown') {
 			return {
 				kind: 'markdown',
 				value: languageFacts.getEntryMarkdownDescription(entry)
