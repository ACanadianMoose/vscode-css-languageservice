/*---------------------------------------------------------------------------------------------
 *  Copyright (c) Microsoft Corporation. All rights reserved.
 *  Licensed under the MIT License. See License.txt in the project root for license information.
 *--------------------------------------------------------------------------------------------*/

'use strict';

import * as assert from 'assert';
import { TextDocument, Hover } from 'vscode-languageserver-types';
import { CSSHover } from '../../services/cssHover';
import { SCSSParser } from '../../parser/scssParser';
import { ClientCapabilities } from '../../cssLanguageTypes';

function assertHover(value: string, expected: Hover, languageId = 'css'): void {
	let offset = value.indexOf('|');
	value = value.substr(0, offset) + value.substr(offset + 1);

	const hover = new CSSHover(ClientCapabilities.LATEST);
	const document = TextDocument.create(`test://foo/bar.${languageId}`, languageId, 1, value);
	const hoverResult = hover.doHover(document, document.positionAt(offset), new SCSSParser().parseStylesheet(document));
	assert(hoverResult);

	if (hoverResult!.range && expected.range) {
		assert.equal(hoverResult!.range, expected.range);
	}
<<<<<<< HEAD
	assert.deepEqual(hoverResult.contents, expected.contents);
=======
	assert.deepEqual(hoverResult!.contents, expected.contents);
>>>>>>> 21bf747f
}

suite('CSS Hover', () => {
	test('basic', () => {
		assertHover('.test { |color: blue; }', {
			contents: {
				kind: 'markdown',
				value:
					"Color of an element's text\n\nSyntax: <color>\n\n[MDN Reference](https://developer.mozilla.org/docs/Web/CSS/color)"
			}
		});

		/**
		 * Reenable after converting specificity to use MarkupContent
		 */

		// assertHover('.test:h|over { color: blue; }', {
		// 	contents: `Applies while the user designates an element with a pointing device, but does not necessarily activate it. For example, a visual user agent could apply this pseudo-class when the cursor (mouse pointer) hovers over a box generated by the element.`
		// });

		// assertHover('.test::a|fter { color: blue; }', {
		// 	contents: `Represents a styleable child pseudo-element immediately after the originating element’s actual content.`
		// });
	});

	test('specificity', () => {
		assertHover('.|foo {}', {
			contents: [
				{ language: 'html', value: '<element class="foo">' },
				'[Selector Specificity](https://developer.mozilla.org/en-US/docs/Web/CSS/Specificity): (0, 1, 0)'
			]
		});
	});
});

suite('SCSS Hover', () => {
	test('nested', () => {
		assertHover(
			'div { d|iv {} }',
			{
				contents: [
					{ language: 'html', value: '<div>\n  …\n    <div>' },
					'[Selector Specificity](https://developer.mozilla.org/en-US/docs/Web/CSS/Specificity): (0, 0, 1)'
				]
			},
			'scss'
		);
	});

	test('@at-root', () => {
		assertHover(
			'.test { @|at-root { }',
			{
				contents: []
			},
			'scss'
		);
	});
});<|MERGE_RESOLUTION|>--- conflicted
+++ resolved
@@ -23,11 +23,7 @@
 	if (hoverResult!.range && expected.range) {
 		assert.equal(hoverResult!.range, expected.range);
 	}
-<<<<<<< HEAD
-	assert.deepEqual(hoverResult.contents, expected.contents);
-=======
 	assert.deepEqual(hoverResult!.contents, expected.contents);
->>>>>>> 21bf747f
 }
 
 suite('CSS Hover', () => {
